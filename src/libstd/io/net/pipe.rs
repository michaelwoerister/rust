--- conflicted
+++ resolved
@@ -267,15 +267,6 @@
 mod tests {
     use prelude::v1::*;
 
-<<<<<<< HEAD
-    use comm::channel;
-    use io::fs::PathExtensions;
-    use io::{EndOfFile, TimedOut, ShortWrite, IoError, ConnectionReset};
-    use io::{NotConnected, BrokenPipe, OtherIoError, FileNotFound, InvalidInput};
-    use io::{PermissionDenied, Acceptor, Listener};
-    use io::test::*;
-    use super::*;
-=======
     use io::fs::PathExtensions;
     use io::{EndOfFile, TimedOut, ShortWrite, IoError, ConnectionReset};
     use io::{NotConnected, BrokenPipe, FileNotFound, InvalidInput, OtherIoError};
@@ -283,7 +274,6 @@
     use io::test::*;
     use super::*;
     use sync::mpsc::channel;
->>>>>>> bc83a009
     use thread::Thread;
     use time::Duration;
 
@@ -554,11 +544,7 @@
         let (tx, rx) = channel();
         let addr2 = addr.clone();
         let _t = Thread::spawn(move|| {
-<<<<<<< HEAD
-            tx.send(UnixStream::connect(&addr2).unwrap());
-=======
             tx.send(UnixStream::connect(&addr2).unwrap()).unwrap();
->>>>>>> bc83a009
         });
         let l = rx.recv().unwrap();
         for i in range(0u, 1001) {
@@ -616,11 +602,7 @@
         Thread::spawn(move|| {
             let mut a = a;
             let _s = a.accept().unwrap();
-<<<<<<< HEAD
-            let _ = rx.recv_opt();
-=======
             let _ = rx.recv();
->>>>>>> bc83a009
         }).detach();
 
         let mut b = [0];
@@ -657,11 +639,7 @@
         Thread::spawn(move|| {
             let mut a = a;
             let _s = a.accept().unwrap();
-<<<<<<< HEAD
-            let _ = rx.recv_opt();
-=======
             let _ = rx.recv();
->>>>>>> bc83a009
         }).detach();
 
         let mut s = UnixStream::connect(&addr).unwrap();
@@ -688,11 +666,7 @@
             let mut s = UnixStream::connect(&addr).unwrap();
             rx.recv().unwrap();
             assert!(s.write(&[0]).is_ok());
-<<<<<<< HEAD
-            let _ = rx.recv_opt();
-=======
             let _ = rx.recv();
->>>>>>> bc83a009
         }).detach();
 
         let mut s = a.accept().unwrap();
@@ -736,11 +710,7 @@
                     Err(e) => panic!("{}", e),
                 }
             }
-<<<<<<< HEAD
-            let _ = rx.recv_opt();
-=======
             let _ = rx.recv();
->>>>>>> bc83a009
         }).detach();
 
         let mut s = a.accept().unwrap();
@@ -763,11 +733,7 @@
             let mut s = UnixStream::connect(&addr).unwrap();
             rx.recv().unwrap();
             assert!(s.write(&[0]).is_ok());
-<<<<<<< HEAD
-            let _ = rx.recv_opt();
-=======
             let _ = rx.recv();
->>>>>>> bc83a009
         }).detach();
 
         let mut s = a.accept().unwrap();
@@ -794,11 +760,7 @@
             let mut s = UnixStream::connect(&addr).unwrap();
             rx.recv().unwrap();
             assert!(s.write(&[0]).is_ok());
-<<<<<<< HEAD
-            let _ = rx.recv_opt();
-=======
             let _ = rx.recv();
->>>>>>> bc83a009
         }).detach();
 
         let mut s = a.accept().unwrap();
@@ -849,10 +811,6 @@
         let (tx, rx) = channel();
         let tx2 = tx.clone();
 
-<<<<<<< HEAD
-        let _t = Thread::spawn(move|| { let mut a = a; tx.send(a.accept()) });
-        let _t = Thread::spawn(move|| { let mut a = a2; tx2.send(a.accept()) });
-=======
         let _t = Thread::spawn(move|| {
             let mut a = a;
             tx.send(a.accept()).unwrap()
@@ -861,7 +819,6 @@
             let mut a = a2;
             tx2.send(a.accept()).unwrap()
         });
->>>>>>> bc83a009
 
         let addr2 = addr.clone();
         let _t = Thread::spawn(move|| {
