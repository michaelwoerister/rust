<!DOCTYPE html>
<html lang="en">
<head>
    <meta charset="UTF-8"/>
    <meta name="viewport" content="width=device-width, initial-scale=1"/>

    <title>ALL the Clippy Lints</title>

    <link rel="stylesheet" href="https://cdnjs.cloudflare.com/ajax/libs/twitter-bootstrap/3.3.6/css/bootstrap.min.css"/>
    <link rel="stylesheet" href="https://cdnjs.cloudflare.com/ajax/libs/highlight.js/9.5.0/styles/github.min.css"/>
    <style>
        blockquote { font-size: 1em; }
        [ng\:cloak], [ng-cloak], [data-ng-cloak], [x-ng-cloak], .ng-cloak, .x-ng-cloak { display: none !important; }

        .form-inline .checkbox { margin-right: 0.6em }

        .panel-heading { cursor: pointer; }
        .panel-heading:hover { background-color: #eee; }

        .panel-title { display: flex; }
        .panel-title .label { display: inline-block; }

        .panel-title-name { flex: 1; }
        .panel-title-name span { vertical-align: bottom; }

        .panel .panel-title-name .anchor { display: none; }
        .panel:hover .panel-title-name .anchor { display: inline; color: #fff; }
    </style>
</head>
<body>
    <div class="container" ng-app="clippy" ng-controller="lintList">
        <div class="page-header">
            <h1>ALL the Clippy Lints</h1>
        </div>

        <noscript>
            <div class="alert alert-danger" role="alert">
                Sorry, this site only works with JavaScript! :(
            </div>
        </noscript>

        <div ng-cloak>

            <div class="alert alert-info" role="alert" ng-if="loading">
                Loading&#x2026;
            </div>
            <div class="alert alert-danger" role="alert" ng-if="error">
                Error loading lints!
            </div>

            <div class="panel panel-default" ng-show="data">
                <div class="panel-body row">
                    <div class="col-md-6 form-inline">
                        <div class="form-group form-group-lg">
                            <p class="h4">Lint levels</p>
                            <div class="checkbox" ng-repeat="(level, enabled) in levels">
                                <label>
                                    <input type="checkbox" ng-model="levels[level]" />
                                    {{level}}
                                </label>
                            </div>
                        </div>
                    </div>
                    <div class="col-md-6 form-inline">
                        <div class="form-group form-group-lg">
                            <p class="h4">Lint groups</p>
                            <div class="checkbox" ng-repeat="(group, enabled) in groups">
                                <label class="text-capitalize">
                                    <input type="checkbox" ng-model="groups[group]" />
                                    {{group}}
                                </label>
                            </div>
                        </div>
                    </div>
                </div>
                <div class="panel-body row">
                    <div class="col-md-12 form-horizontal">
                        <div class="input-group">
                            <label class="input-group-addon" id="filter-label" for="filter-input">Filter:</label>
                            <input type="text" class="form-control" placeholder="Keywords or search string" id="filter-input" ng-model="search" ng-model-options="{debounce: 50}"/>
                            <span class="input-group-btn">
                                <button class="btn btn-default" type="button" ng-click="search = ''">
                                    Clear
                                </button>
                            </span>
                        </div>
                    </div>
                </div>
            </div>

            <article class="panel panel-default" id="{{lint.id}}"
                ng-repeat="lint in data | filter:byLevels | filter:byGroups | filter:bySearch | orderBy:'id' track by lint.id">
                <header class="panel-heading" ng-click="open[lint.id] = !open[lint.id]">
                    <h2 class="panel-title">
                        <div class="panel-title-name">
                            <span>{{lint.id}}</span>
                            <a href="#{{lint.id}}" class="anchor label label-default" ng-click="open[lint.id] = true; $event.stopPropagation()">&para;</a>
                        </div>

                        <div class="panel-title-addons">
                            <span class="label label-default text-capitalize">{{lint.group}}</span>

                            <span ng-if="lint.level == 'Allow'" class="label label-success">Allow</span>
                            <span ng-if="lint.level == 'Warn'" class="label label-warning">Warn</span>
                            <span ng-if="lint.level == 'Deny'" class="label label-danger">Deny</span>
                            <span ng-if="lint.level == 'Deprecated'" class="label label-default">Deprecated</span>

                            <button class="btn btn-default btn-xs">
                                <span ng-show="open[lint.id]">&minus;</span>
                                <span ng-hide="open[lint.id]">&plus;</span>
                            </button>
                        </div>
                    </h2>
                </header>

                <ul class="list-group lint-docs" ng-if="lint.docs" ng-class="{collapse: true, in: open[lint.id]}">
                    <li class="list-group-item" ng-repeat="(title, text) in lint.docs">
                        <h4 class="list-group-item-heading">
                            {{title}}
                        </h4>
                        <div class="list-group-item-text" ng-bind-html="text | markdown"></div>
                        <a ng-if="title == 'Known problems'" href="https://github.com/rust-lang/rust-clippy/issues?q=is%3Aissue+is%3Aopen+{{lint.id}}">Search on GitHub</a>
                    </li>
                </ul>
            </article>
        </div>
    </div>

    <a href="https://github.com/rust-lang/rust-clippy">
        <img style="position: absolute; top: 0; right: 0; border: 0;" src="https://s3.amazonaws.com/github/ribbons/forkme_right_darkblue_121621.png" alt="Fork me on Github"/>
    </a>

    <script src="https://cdnjs.cloudflare.com/ajax/libs/markdown-it/7.0.0/markdown-it.min.js"></script>
    <script src="https://cdnjs.cloudflare.com/ajax/libs/highlight.js/9.5.0/highlight.min.js"></script>
    <script src="https://cdnjs.cloudflare.com/ajax/libs/highlight.js/9.5.0/languages/rust.min.js"></script>
    <script src="https://cdnjs.cloudflare.com/ajax/libs/angular.js/1.4.12/angular.min.js"></script>
    <script>
    (function () {
        var md = window.markdownit({
            html: true,
            linkify: true,
            typographer: true,
            highlight: function (str, lang) {
                if (lang && hljs.getLanguage(lang)) {
                    try {
                        return '<pre class="hljs"><code>' +
                            hljs.highlight(lang, str, true).value +
                            '</code></pre>';
                    } catch (__) {}
                }

                return '<pre class="hljs"><code>' + md.utils.escapeHtml(str) + '</code></pre>';
            }
        });

        function scrollToLint(lintId) {
            var target = document.getElementById(lintId);
            if (!target) {
                return;
            }
            target.scrollIntoView();
        }

        function scrollToLintByURL($scope) {
            var removeListener = $scope.$on('ngRepeatFinished', function(ngRepeatFinishedEvent) {
                scrollToLint(window.location.hash.slice(1));
                removeListener();
            });
        }

        function selectGroup($scope, selectedGroup) {
            var groups = $scope.groups;
            for (var group in groups) {
                if (groups.hasOwnProperty(group)) {
                    if (group === selectedGroup) {
                        groups[group] = true;
                    } else {
                        groups[group] = false;
                    }
                }
            }
        }

        function searchLint(lint, term) {
            for (const field in lint.docs) {
                // Continue if it's not a property
                if (!lint.docs.hasOwnProperty(field)) {
                    continue;
                }

                // Return if not found
                if (lint.docs[field].toLowerCase().indexOf(term) !== -1) {
                    return true;
                }
            }

            return false;
        }

        angular.module("clippy", [])
        .filter('markdown', function ($sce) {
            return function (text) {
                return $sce.trustAsHtml(
                    md.render(text || '')
                    // Oh deer, what a hack :O
                    .replace('<table', '<table class="table"')
                );
            };
        })
        .directive('onFinishRender', function ($timeout) {
            return {
                restrict: 'A',
                link: function (scope, element, attr) {
                    if (scope.$last === true) {
                        $timeout(function () {
                            scope.$emit(attr.onFinishRender);
                        });
                    }
                }
            };
        })
        .controller("lintList", function ($scope, $http, $timeout) {
            // Level filter
            var LEVEL_FILTERS_DEFAULT = {Allow: true, Warn: true, Deny: true, Deprecated: true};
            $scope.levels = LEVEL_FILTERS_DEFAULT;
            $scope.byLevels = function (lint) {
                return $scope.levels[lint.level];
            };

            $scope.groups = {};
            $scope.byGroups = function (lint) {
                return $scope.groups[lint.group];
            };

            $scope.bySearch = function (lint, index, array) {
<<<<<<< HEAD
                let search_str = $scope.search;
                // It can be `null` I haven't missed this value 
                if (search_str == null || search_str.length == 0) {
                    return true;
                }
                search_str = search_str.toLowerCase();

                // Search by id
                let id_search = search_str.trim().replace(/(\-| )/g, "_");
                if (lint.id.includes(id_search)) {
=======
                let searchStr = $scope.search;
                // It can be `null` I haven't missed this value 
                if (searchStr == null || searchStr.length < 3) {
                    return true;
                }
                searchStr = searchStr.toLowerCase();

                // Search by id
                if (lint.id.indexOf(searchStr.replace("-", "_")) !== -1) {
>>>>>>> b1965283
                    return true;
                }

                // Search the description
                // The use of `for`-loops instead of `foreach` enables us to return early 
<<<<<<< HEAD
                let search_lint = (lint, therm) => {
                    for (const field in lint.docs) {
                        // Continue if it's not a property
                        if (!lint.docs.hasOwnProperty(field)) {
                            continue;
                        }

                        // Return if not found
                        if (lint.docs[field].toLowerCase().includes(therm)) {
                            return true;
                        }
                    }
                    return false;
                };
                let therms = search_str.split(" ");
                for (index = 0; index < therms.length; index++) {
                    if (!search_lint(lint, therms[index])) {
                        return false;
                    }
=======
                let terms = searchStr.split(" ");
                for (index = 0; index < terms.length; index++) {
                    if (lint.id.indexOf(terms[index]) !== -1) {
                        continue;
                    }

                    if (searchLint(lint, terms[index])) {
                        continue;
                    }

                    return false;
>>>>>>> b1965283
                }

                return true;
            }

            // Get data
            $scope.open = {};
            $scope.loading = true;

            if (window.location.hash.length > 1) {
                $scope.search = window.location.hash.slice(1);
                $scope.open[window.location.hash.slice(1)] = true;
                scrollToLintByURL($scope);
            }

            $http.get('./lints.json')
            .success(function (data) {
                $scope.data = data;
                $scope.loading = false;

                // Initialize lint groups (the same structure is also used to enable filtering)
                $scope.groups = data.reduce(function (result, val) {
                    result[val.group] = true;
                    return result;
                }, {});

                var selectedGroup = getQueryVariable("sel");
                if (selectedGroup) {
                    selectGroup($scope, selectedGroup.toLowerCase());
                }

                scrollToLintByURL($scope);
            })
            .error(function (data) {
                $scope.error = data;
                $scope.loading = false;
            });

            window.addEventListener('hashchange', function () {
                // trigger re-render
                $timeout(function () {
                    $scope.levels = LEVEL_FILTERS_DEFAULT;
                    $scope.search = window.location.hash.slice(1);
                    $scope.open[window.location.hash.slice(1)] = true;

                    scrollToLintByURL($scope);
                });
                return true;
            }, false);
        });
    })();

    function getQueryVariable(variable) {
        var query = window.location.search.substring(1);
        var vars = query.split('&');
        for (var i = 0; i < vars.length; i++) {
            var pair = vars[i].split('=');
            if (decodeURIComponent(pair[0]) == variable) {
                return decodeURIComponent(pair[1]);
            }
        }
    }
    </script>
</body>
</html><|MERGE_RESOLUTION|>--- conflicted
+++ resolved
@@ -233,18 +233,6 @@
             };
 
             $scope.bySearch = function (lint, index, array) {
-<<<<<<< HEAD
-                let search_str = $scope.search;
-                // It can be `null` I haven't missed this value 
-                if (search_str == null || search_str.length == 0) {
-                    return true;
-                }
-                search_str = search_str.toLowerCase();
-
-                // Search by id
-                let id_search = search_str.trim().replace(/(\-| )/g, "_");
-                if (lint.id.includes(id_search)) {
-=======
                 let searchStr = $scope.search;
                 // It can be `null` I haven't missed this value 
                 if (searchStr == null || searchStr.length < 3) {
@@ -254,33 +242,11 @@
 
                 // Search by id
                 if (lint.id.indexOf(searchStr.replace("-", "_")) !== -1) {
->>>>>>> b1965283
                     return true;
                 }
 
                 // Search the description
                 // The use of `for`-loops instead of `foreach` enables us to return early 
-<<<<<<< HEAD
-                let search_lint = (lint, therm) => {
-                    for (const field in lint.docs) {
-                        // Continue if it's not a property
-                        if (!lint.docs.hasOwnProperty(field)) {
-                            continue;
-                        }
-
-                        // Return if not found
-                        if (lint.docs[field].toLowerCase().includes(therm)) {
-                            return true;
-                        }
-                    }
-                    return false;
-                };
-                let therms = search_str.split(" ");
-                for (index = 0; index < therms.length; index++) {
-                    if (!search_lint(lint, therms[index])) {
-                        return false;
-                    }
-=======
                 let terms = searchStr.split(" ");
                 for (index = 0; index < terms.length; index++) {
                     if (lint.id.indexOf(terms[index]) !== -1) {
@@ -292,7 +258,6 @@
                     }
 
                     return false;
->>>>>>> b1965283
                 }
 
                 return true;
